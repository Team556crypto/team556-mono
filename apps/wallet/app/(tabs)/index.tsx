import React, { useEffect, useCallback, useState, useMemo } from 'react'
import { StyleSheet, View, TouchableOpacity, Platform, ScrollView } from 'react-native'
import { Text, Button } from '@team556/ui'
import { Colors } from '@/constants/Colors'
import { useAuthStore } from '@/store/authStore'
import { useToastStore } from '@/store/toastStore'
import { useWalletStore } from '@/store/walletStore'
import { Ionicons } from '@expo/vector-icons'
import { useWalletClipboard } from '@/hooks/useWalletClipboard'
import { useBreakpoint } from '@/hooks/useBreakpoint'
import { useDrawerStore } from '@/store/drawerStore'
import SendDrawerContent from '@/components/SendDrawerContent'
import ReceiveDrawerContent from '@/components/ReceiveDrawerContent'
import SwapDrawerContent from '@/components/SwapDrawerContent'
import SolanaIcon from '@/assets/images/solana.svg'
import TeamIcon from '@/assets/images/team.svg'
import { formatWalletAddress, formatBalance, formatPrice } from '@/utils/formatters'
import { useSafeAreaInsets } from 'react-native-safe-area-context'
import { ScreenLayout } from '@/components/ScreenLayout'

const ComingSoonDrawerContent: React.FC<{ onClose: () => void }> = ({ onClose }) => {
  return (
    <View style={{ padding: 20, alignItems: 'center', gap: 15 }}>
      <Text preset='h4'>Feature Coming Soon!</Text>
      <Text preset='paragraph' style={{ textAlign: 'center' }}>
        The ability to change your password directly within the app is under development.
      </Text>
      <Button title='Close' onPress={onClose} variant='secondary' />
    </View>
  )
}

export default function HomeScreen() {
  const { user, token } = useAuthStore()
  const { showToast } = useToastStore()
  const { openDrawer, closeDrawer } = useDrawerStore()
  const insets = useSafeAreaInsets()

  // Use state and actions from the wallet store
  const {
    solBalance,
    solPrice,
    solError,
    fetchSolBalance,
    teamBalance,
    teamPrice,
    teamError,
    fetchTeamBalance,
    startPolling,
    stopPolling
  } = useWalletStore()

  const loadData = useCallback(async () => {
    if (token) {
      await Promise.all([fetchSolBalance(), fetchTeamBalance()])
    }
  }, [token, fetchSolBalance, fetchTeamBalance])

  // Start/Stop polling based on component mount/unmount and token presence
  useEffect(() => {
    if (token) {
      startPolling()
    } else {
      stopPolling() // Ensure polling is stopped if no token on mount
    }

    // Cleanup function to stop polling when the component unmounts
    return () => {
      stopPolling()
    }
  }, [token, startPolling, stopPolling]) // Re-run if token changes

  useEffect(() => {
    loadData()
  }, [loadData])

  // Calculate SOL value
  const solValue = typeof solBalance === 'number' && typeof solPrice === 'number' ? solBalance * solPrice : null
  const teamValue = typeof teamBalance === 'number' && typeof teamPrice === 'number' ? teamBalance * teamPrice : null
  
  // Calculate total portfolio value
  const totalValue = (solValue || 0) + (teamValue || 0)

  useEffect(() => {
    if (solError) {
      showToast(`Error fetching SOL: ${solError}`, 'error')
    } else if (teamError) {
      showToast(`Error fetching TEAM: ${teamError}`, 'error')
    }
  }, [solError, teamError, showToast])

  // Assuming the first wallet is the primary one to display
  const walletAddress = user?.wallets?.[0]?.address
  const { copyAddressToClipboard } = useWalletClipboard()

  const handleCopyAddress = () => {
    copyAddressToClipboard(walletAddress)
    showToast('Address copied to clipboard', 'success')
  }

  const { isTabletOrLarger } = useBreakpoint()

  const handleReceivePress = () => {
    if (walletAddress) {
      openDrawer(<ReceiveDrawerContent address={walletAddress} onClose={closeDrawer} onDismiss={closeDrawer} />)
    } else {
      // Handle case where address is not available (shouldn't happen if user is logged in)
      showToast('Wallet address not found.', 'error')
    }
  }

  const handleSendPress = () => {
    openDrawer(
      <SendDrawerContent
        solBalance={solBalance}
        teamBalance={teamBalance}
        fetchSolBalance={fetchSolBalance}
        fetchTeamBalance={fetchTeamBalance}
        onClose={closeDrawer}
      />
    )
  }

  const handleSwapPress = () => {
    openDrawer(
      <SwapDrawerContent
        solBalance={solBalance}
        teamBalance={teamBalance}
        fetchSolBalance={fetchSolBalance}
        fetchTeamBalance={fetchTeamBalance}
        onClose={closeDrawer}
      />
    )
  }

  const renderHeaderRight = () => {
    if (!walletAddress) return null
    return (
      <TouchableOpacity style={styles.addressContainer} onPress={handleCopyAddress}>
        <Text style={styles.addressText}>{formatWalletAddress(walletAddress)}</Text>
        <Ionicons name="copy-outline" size={16} color={Colors.primary} />
      </TouchableOpacity>
    )
  }

  return (
<<<<<<< HEAD
    <ScreenLayout title="Wallet" headerRightElement={renderHeaderRight()}>
      <ScrollView
        contentContainerStyle={[
          styles.scrollContentContainer,
          { paddingBottom: insets.bottom > 0 ? insets.bottom : 20 }
        ]}
        showsVerticalScrollIndicator={false}
      >
        {/* Main Balance Card */}
        <View style={styles.mainBalanceCard}>
          <Text style={styles.balanceLabel}>Total Balance</Text>
          <Text style={styles.balanceAmount}>{totalValue ? formatPrice(totalValue) : '--'}</Text>
          
          <View style={styles.actionsRow}>
            <TouchableOpacity style={styles.actionButton} onPress={handleReceivePress}>
              <View style={styles.actionIconContainer}>
                <Ionicons name="arrow-down-outline" size={20} color={Colors.text} />
              </View>
              <Text style={styles.actionText}>Receive</Text>
            </TouchableOpacity>
            
            <TouchableOpacity style={styles.actionButton} onPress={handleSendPress}>
              <View style={styles.actionIconContainer}>
                <Ionicons name="arrow-up-outline" size={20} color={Colors.text} />
              </View>
              <Text style={styles.actionText}>Send</Text>
            </TouchableOpacity>
            
            <TouchableOpacity style={styles.actionButton} onPress={handleSwapPress}>
              <View style={styles.actionIconContainer}>
                <Ionicons name="swap-horizontal-outline" size={20} color={Colors.text} />
              </View>
              <Text style={styles.actionText}>Swap</Text>
            </TouchableOpacity>
=======
    <ScreenLayout
      title='Wallet'
      headerIcon={<Ionicons name='wallet' size={24} color={Colors.tint} />}
      headerRightElement={headerRightElement}
    >
      {/* Cards Container */}
      <View>
        <BalanceCard
          symbol='SOL'
          name='Solana'
          balance={solBalance}
          price={solPrice}
          value={solValue}
          error={solError}
          iconComponent={<SolanaIcon width={26} height={26} />}
        />
        {/* <BalanceCard
          symbol='TEAM'
          name='Team Token'
          balance={teamBalance}
          price={teamPrice}
          value={teamValue}
          error={teamError}
          iconComponent={<TeamIcon width={40} height={40} />}
        /> */}
      </View>

      {/* Action Buttons Container */}
      <View style={styles.buttonContainer}>
        {/* Receive Button */}
        <TouchableOpacity style={styles.actionButton} onPress={handleReceivePress}>
          <View style={[styles.buttonContent, isTabletOrLarger && styles.buttonContentLarge]}>
            <Ionicons name='arrow-down-circle-outline' size={24} color={Colors.tint} />
            <Text style={styles.buttonLabel}>Receive</Text>
>>>>>>> d11a7b66
          </View>
        </View>
        
        {/* Assets Section */}
        <View style={styles.sectionHeader}>
          <Text style={styles.sectionTitle}>Assets</Text>
        </View>
        
        {/* SOL Token */}
        <TouchableOpacity style={styles.assetItem}>
          <View style={styles.assetLeft}>
            <View style={styles.assetIconContainer}>
              <SolanaIcon width={24} height={24} />
            </View>
            <View>
              <Text style={styles.assetName}>Solana</Text>
              <Text style={styles.assetTicker}>SOL</Text>
            </View>
          </View>
          
          <View style={styles.assetRight}>
            <Text style={styles.assetAmount}>{solBalance ? formatBalance(solBalance) : '--'} SOL</Text>
            <Text style={styles.assetValue}>${solValue ? formatPrice(solValue) : '--'}</Text>
          </View>
        </TouchableOpacity>
<<<<<<< HEAD
        
        {/* TEAM Token */}
        <TouchableOpacity style={styles.assetItem}>
          <View style={styles.assetLeft}>
            <View style={[styles.assetIconContainer, {backgroundColor: Colors.secondarySubtle}]}>
              <TeamIcon width={24} height={24} />
            </View>
            <View>
              <Text style={styles.assetName}>Team Token</Text>
              <Text style={styles.assetTicker}>TEAM</Text>
            </View>
          </View>
          
          <View style={styles.assetRight}>
            <Text style={styles.assetAmount}>{teamBalance ? formatBalance(teamBalance) : '--'} TEAM</Text>
            <Text style={styles.assetValue}>${teamValue ? formatPrice(teamValue) : '--'}</Text>
          </View>
        </TouchableOpacity>
        
        {/* Recent Activity Section */}
        <View style={styles.sectionHeader}>
          <Text style={styles.sectionTitle}>Recent Activity</Text>
          <TouchableOpacity>
            <Text style={styles.seeAllText}>See all</Text>
          </TouchableOpacity>
        </View>
        
        <View style={styles.emptyActivity}>
          <Ionicons name="time-outline" size={24} color={Colors.textTertiary} />
          <Text style={styles.emptyActivityText}>No recent transactions</Text>
        </View>
      </ScrollView>
=======

        {/* Swap Button */}
        {/* <TouchableOpacity style={styles.actionButton} onPress={handleSwapPress}>
          <View style={[styles.buttonContent, isTabletOrLarger && styles.buttonContentLarge]}>
            <Ionicons name='swap-horizontal-outline' size={24} color={Colors.tint} />
            <Text style={styles.buttonLabel}>Swap</Text>
          </View>
        </TouchableOpacity> */}
      </View>
>>>>>>> d11a7b66
    </ScreenLayout>
  )
}

const styles = StyleSheet.create({
  scrollContentContainer: {
    paddingTop: 8, // Keep top padding within scroll content if needed
  },
  addressContainer: {
    flexDirection: 'row',
    alignItems: 'center',
    backgroundColor: Colors.backgroundSubtle,
    paddingVertical: 6,
    paddingHorizontal: 12,
    borderRadius: 12,
    gap: 8,
  },
  addressText: {
    color: Colors.textSecondary,
    fontSize: 14,
    fontFamily: Platform.OS === 'ios' ? 'Courier' : 'monospace',
  },
  mainBalanceCard: {
    padding: 24,
    borderRadius: 16,
    backgroundColor: Colors.cardBackground, // Use defined card background
    marginBottom: 24,
  },
  balanceLabel: {
    fontSize: 14,
    color: Colors.textSecondary,
    textAlign: 'center',
    marginBottom: 8,
  },
  balanceAmount: {
    fontSize: 36,
    fontWeight: '700',
    color: Colors.text,
    textAlign: 'center',
    fontFamily: Platform.OS === 'ios' ? 'Courier' : 'monospace',
    marginBottom: 20,
  },
  actionsRow: {
    flexDirection: 'row',
    justifyContent: 'space-between',
    gap: 12,
  },
  actionButton: {
    flex: 1,
    alignItems: 'center',
    backgroundColor: Colors.backgroundSubtle,
    padding: 14,
    borderRadius: 12,
  },
  actionIconContainer: {
    width: 36,
    height: 36,
    borderRadius: 18,
    backgroundColor: Colors.primarySubtleDark, // Use darker subtle primary for icon bg
    alignItems: 'center',
    justifyContent: 'center',
    marginBottom: 8,
  },
  actionText: {
    color: Colors.text,
    fontSize: 14,
  },
  sectionHeader: {
    flexDirection: 'row',
    justifyContent: 'space-between',
    alignItems: 'center',
    marginBottom: 16,
    marginTop: 8,
  },
  sectionTitle: {
    fontSize: 18,
    fontWeight: '600',
    color: Colors.text,
  },
  seeAllText: {
    fontSize: 14,
    color: Colors.primary, // Use primary color for links
  },
  assetItem: {
    flexDirection: 'row',
    justifyContent: 'space-between',
    alignItems: 'center',
    padding: 16,
    backgroundColor: Colors.cardBackgroundSubtle, // Use defined subtle card background
    borderRadius: 12,
    marginBottom: 12,
  },
  assetLeft: {
    flexDirection: 'row',
    alignItems: 'center',
  },
  assetIconContainer: {
    width: 40,
    height: 40,
    borderRadius: 20,
    backgroundColor: Colors.primarySubtle, // Use subtle primary for icon bg
    alignItems: 'center',
    justifyContent: 'center',
    marginRight: 12,
  },
  assetName: {
    fontSize: 16,
    fontWeight: '600',
    color: Colors.text,
  },
  assetTicker: {
    fontSize: 12,
    color: Colors.textSecondary,
  },
  assetRight: {
    alignItems: 'flex-end',
  },
  assetAmount: {
    fontSize: 16,
    fontWeight: '500',
    color: Colors.text,
    fontFamily: Platform.OS === 'ios' ? 'Courier' : 'monospace',
  },
  assetValue: {
    fontSize: 12,
    color: Colors.textSecondary,
  },
  emptyActivity: {
    height: 120,
    backgroundColor: Colors.cardBackgroundSubtle, // Use defined subtle card background
    borderRadius: 12,
    alignItems: 'center',
    justifyContent: 'center',
  },
  emptyActivityText: {
    color: Colors.textTertiary, // Use tertiary text color
    marginTop: 8,
  },
})<|MERGE_RESOLUTION|>--- conflicted
+++ resolved
@@ -77,7 +77,7 @@
   // Calculate SOL value
   const solValue = typeof solBalance === 'number' && typeof solPrice === 'number' ? solBalance * solPrice : null
   const teamValue = typeof teamBalance === 'number' && typeof teamPrice === 'number' ? teamBalance * teamPrice : null
-  
+
   // Calculate total portfolio value
   const totalValue = (solValue || 0) + (teamValue || 0)
 
@@ -138,14 +138,13 @@
     return (
       <TouchableOpacity style={styles.addressContainer} onPress={handleCopyAddress}>
         <Text style={styles.addressText}>{formatWalletAddress(walletAddress)}</Text>
-        <Ionicons name="copy-outline" size={16} color={Colors.primary} />
+        <Ionicons name='copy-outline' size={16} color={Colors.primary} />
       </TouchableOpacity>
     )
   }
 
   return (
-<<<<<<< HEAD
-    <ScreenLayout title="Wallet" headerRightElement={renderHeaderRight()}>
+    <ScreenLayout title='Wallet' headerRightElement={renderHeaderRight()}>
       <ScrollView
         contentContainerStyle={[
           styles.scrollContentContainer,
@@ -157,72 +156,36 @@
         <View style={styles.mainBalanceCard}>
           <Text style={styles.balanceLabel}>Total Balance</Text>
           <Text style={styles.balanceAmount}>{totalValue ? formatPrice(totalValue) : '--'}</Text>
-          
+
           <View style={styles.actionsRow}>
             <TouchableOpacity style={styles.actionButton} onPress={handleReceivePress}>
               <View style={styles.actionIconContainer}>
-                <Ionicons name="arrow-down-outline" size={20} color={Colors.text} />
+                <Ionicons name='arrow-down-outline' size={20} color={Colors.text} />
               </View>
               <Text style={styles.actionText}>Receive</Text>
             </TouchableOpacity>
-            
+
             <TouchableOpacity style={styles.actionButton} onPress={handleSendPress}>
               <View style={styles.actionIconContainer}>
-                <Ionicons name="arrow-up-outline" size={20} color={Colors.text} />
+                <Ionicons name='arrow-up-outline' size={20} color={Colors.text} />
               </View>
               <Text style={styles.actionText}>Send</Text>
             </TouchableOpacity>
-            
+
             <TouchableOpacity style={styles.actionButton} onPress={handleSwapPress}>
               <View style={styles.actionIconContainer}>
-                <Ionicons name="swap-horizontal-outline" size={20} color={Colors.text} />
+                <Ionicons name='swap-horizontal-outline' size={20} color={Colors.text} />
               </View>
               <Text style={styles.actionText}>Swap</Text>
             </TouchableOpacity>
-=======
-    <ScreenLayout
-      title='Wallet'
-      headerIcon={<Ionicons name='wallet' size={24} color={Colors.tint} />}
-      headerRightElement={headerRightElement}
-    >
-      {/* Cards Container */}
-      <View>
-        <BalanceCard
-          symbol='SOL'
-          name='Solana'
-          balance={solBalance}
-          price={solPrice}
-          value={solValue}
-          error={solError}
-          iconComponent={<SolanaIcon width={26} height={26} />}
-        />
-        {/* <BalanceCard
-          symbol='TEAM'
-          name='Team Token'
-          balance={teamBalance}
-          price={teamPrice}
-          value={teamValue}
-          error={teamError}
-          iconComponent={<TeamIcon width={40} height={40} />}
-        /> */}
-      </View>
-
-      {/* Action Buttons Container */}
-      <View style={styles.buttonContainer}>
-        {/* Receive Button */}
-        <TouchableOpacity style={styles.actionButton} onPress={handleReceivePress}>
-          <View style={[styles.buttonContent, isTabletOrLarger && styles.buttonContentLarge]}>
-            <Ionicons name='arrow-down-circle-outline' size={24} color={Colors.tint} />
-            <Text style={styles.buttonLabel}>Receive</Text>
->>>>>>> d11a7b66
           </View>
         </View>
-        
+
         {/* Assets Section */}
         <View style={styles.sectionHeader}>
           <Text style={styles.sectionTitle}>Assets</Text>
         </View>
-        
+
         {/* SOL Token */}
         <TouchableOpacity style={styles.assetItem}>
           <View style={styles.assetLeft}>
@@ -234,18 +197,17 @@
               <Text style={styles.assetTicker}>SOL</Text>
             </View>
           </View>
-          
+
           <View style={styles.assetRight}>
             <Text style={styles.assetAmount}>{solBalance ? formatBalance(solBalance) : '--'} SOL</Text>
             <Text style={styles.assetValue}>${solValue ? formatPrice(solValue) : '--'}</Text>
           </View>
         </TouchableOpacity>
-<<<<<<< HEAD
-        
+
         {/* TEAM Token */}
         <TouchableOpacity style={styles.assetItem}>
           <View style={styles.assetLeft}>
-            <View style={[styles.assetIconContainer, {backgroundColor: Colors.secondarySubtle}]}>
+            <View style={[styles.assetIconContainer, { backgroundColor: Colors.secondarySubtle }]}>
               <TeamIcon width={24} height={24} />
             </View>
             <View>
@@ -253,13 +215,13 @@
               <Text style={styles.assetTicker}>TEAM</Text>
             </View>
           </View>
-          
+
           <View style={styles.assetRight}>
             <Text style={styles.assetAmount}>{teamBalance ? formatBalance(teamBalance) : '--'} TEAM</Text>
             <Text style={styles.assetValue}>${teamValue ? formatPrice(teamValue) : '--'}</Text>
           </View>
         </TouchableOpacity>
-        
+
         {/* Recent Activity Section */}
         <View style={styles.sectionHeader}>
           <Text style={styles.sectionTitle}>Recent Activity</Text>
@@ -267,30 +229,19 @@
             <Text style={styles.seeAllText}>See all</Text>
           </TouchableOpacity>
         </View>
-        
+
         <View style={styles.emptyActivity}>
-          <Ionicons name="time-outline" size={24} color={Colors.textTertiary} />
+          <Ionicons name='time-outline' size={24} color={Colors.textTertiary} />
           <Text style={styles.emptyActivityText}>No recent transactions</Text>
         </View>
       </ScrollView>
-=======
-
-        {/* Swap Button */}
-        {/* <TouchableOpacity style={styles.actionButton} onPress={handleSwapPress}>
-          <View style={[styles.buttonContent, isTabletOrLarger && styles.buttonContentLarge]}>
-            <Ionicons name='swap-horizontal-outline' size={24} color={Colors.tint} />
-            <Text style={styles.buttonLabel}>Swap</Text>
-          </View>
-        </TouchableOpacity> */}
-      </View>
->>>>>>> d11a7b66
     </ScreenLayout>
   )
 }
 
 const styles = StyleSheet.create({
   scrollContentContainer: {
-    paddingTop: 8, // Keep top padding within scroll content if needed
+    paddingTop: 8 // Keep top padding within scroll content if needed
   },
   addressContainer: {
     flexDirection: 'row',
@@ -299,24 +250,24 @@
     paddingVertical: 6,
     paddingHorizontal: 12,
     borderRadius: 12,
-    gap: 8,
+    gap: 8
   },
   addressText: {
     color: Colors.textSecondary,
     fontSize: 14,
-    fontFamily: Platform.OS === 'ios' ? 'Courier' : 'monospace',
+    fontFamily: Platform.OS === 'ios' ? 'Courier' : 'monospace'
   },
   mainBalanceCard: {
     padding: 24,
     borderRadius: 16,
     backgroundColor: Colors.cardBackground, // Use defined card background
-    marginBottom: 24,
+    marginBottom: 24
   },
   balanceLabel: {
     fontSize: 14,
     color: Colors.textSecondary,
     textAlign: 'center',
-    marginBottom: 8,
+    marginBottom: 8
   },
   balanceAmount: {
     fontSize: 36,
@@ -324,19 +275,19 @@
     color: Colors.text,
     textAlign: 'center',
     fontFamily: Platform.OS === 'ios' ? 'Courier' : 'monospace',
-    marginBottom: 20,
+    marginBottom: 20
   },
   actionsRow: {
     flexDirection: 'row',
     justifyContent: 'space-between',
-    gap: 12,
+    gap: 12
   },
   actionButton: {
     flex: 1,
     alignItems: 'center',
     backgroundColor: Colors.backgroundSubtle,
     padding: 14,
-    borderRadius: 12,
+    borderRadius: 12
   },
   actionIconContainer: {
     width: 36,
@@ -345,27 +296,27 @@
     backgroundColor: Colors.primarySubtleDark, // Use darker subtle primary for icon bg
     alignItems: 'center',
     justifyContent: 'center',
-    marginBottom: 8,
+    marginBottom: 8
   },
   actionText: {
     color: Colors.text,
-    fontSize: 14,
+    fontSize: 14
   },
   sectionHeader: {
     flexDirection: 'row',
     justifyContent: 'space-between',
     alignItems: 'center',
     marginBottom: 16,
-    marginTop: 8,
+    marginTop: 8
   },
   sectionTitle: {
     fontSize: 18,
     fontWeight: '600',
-    color: Colors.text,
+    color: Colors.text
   },
   seeAllText: {
     fontSize: 14,
-    color: Colors.primary, // Use primary color for links
+    color: Colors.primary // Use primary color for links
   },
   assetItem: {
     flexDirection: 'row',
@@ -374,11 +325,11 @@
     padding: 16,
     backgroundColor: Colors.cardBackgroundSubtle, // Use defined subtle card background
     borderRadius: 12,
-    marginBottom: 12,
+    marginBottom: 12
   },
   assetLeft: {
     flexDirection: 'row',
-    alignItems: 'center',
+    alignItems: 'center'
   },
   assetIconContainer: {
     width: 40,
@@ -387,39 +338,39 @@
     backgroundColor: Colors.primarySubtle, // Use subtle primary for icon bg
     alignItems: 'center',
     justifyContent: 'center',
-    marginRight: 12,
+    marginRight: 12
   },
   assetName: {
     fontSize: 16,
     fontWeight: '600',
-    color: Colors.text,
+    color: Colors.text
   },
   assetTicker: {
     fontSize: 12,
-    color: Colors.textSecondary,
+    color: Colors.textSecondary
   },
   assetRight: {
-    alignItems: 'flex-end',
+    alignItems: 'flex-end'
   },
   assetAmount: {
     fontSize: 16,
     fontWeight: '500',
     color: Colors.text,
-    fontFamily: Platform.OS === 'ios' ? 'Courier' : 'monospace',
+    fontFamily: Platform.OS === 'ios' ? 'Courier' : 'monospace'
   },
   assetValue: {
     fontSize: 12,
-    color: Colors.textSecondary,
+    color: Colors.textSecondary
   },
   emptyActivity: {
     height: 120,
     backgroundColor: Colors.cardBackgroundSubtle, // Use defined subtle card background
     borderRadius: 12,
     alignItems: 'center',
-    justifyContent: 'center',
+    justifyContent: 'center'
   },
   emptyActivityText: {
     color: Colors.textTertiary, // Use tertiary text color
-    marginTop: 8,
-  },
+    marginTop: 8
+  }
 })