import React, { useState, useRef, useEffect } from 'react';
import {
  View,
  StyleSheet,
  SafeAreaView,
  Platform,
  TouchableOpacity,
  ScrollView,
  Switch,
  Animated
} from 'react-native';
import { Button, Input, Text } from '@repo/ui';
import { useRouter, Link } from 'expo-router';
import { genericStyles } from '@/constants/GenericStyles';
import { Colors } from '@/constants/Colors';
import { Ionicons, Feather } from '@expo/vector-icons';
import { useBreakpoint } from '@/hooks/useBreakpoint';
import { useAuthStore } from '@/store/authStore';
import LogoSvg from '@/assets/images/logo.svg';

const SignInScreen = () => {
  const [email, setEmail] = useState('');
  const [password, setPassword] = useState('');
  const [rememberMe, setRememberMe] = useState(false);
  const [isPasswordVisible, setIsPasswordVisible] = useState(false);
  const router = useRouter();
  const { isTabletOrLarger } = useBreakpoint();
  const { login, isLoading, error: authError, setError: setAuthError } = useAuthStore();
  
  // Animation references for left side
  const fadeAnim = useRef(new Animated.Value(0)).current;
  const translateAnim = useRef(new Animated.Value(20)).current;
  
  // Trigger animations on component mount
  useEffect(() => {
    Animated.parallel([
      Animated.timing(fadeAnim, {
        toValue: 1,
        duration: 700,
        useNativeDriver: true,
      }),
      Animated.timing(translateAnim, {
        toValue: 0,
        duration: 700,
        useNativeDriver: true,
      })
    ]).start();
  }, [fadeAnim, translateAnim]);

  const handleSignIn = async () => {
    setAuthError(null);
    try {
      await login({ email, password });
      // Navigation handled by root layout
    } catch (err) {
      console.error("Sign in failed:", err);
    }
  };

  const renderInfoSide = () => (
    <View style={styles.infoSide}>
      <View style={styles.infoContent}>
        {/* Logo and brand - keep logo but enhance style */}
        <Animated.View 
          style={{
            opacity: fadeAnim,
            transform: [{ translateY: translateAnim }]
          }}
        >
          <View style={styles.logoContainer}>
            <LogoSvg width={60} height={60} style={styles.logo} />
          </View>
        </Animated.View>

        {/* Status badge - similar to HeroSection */}
        <Animated.View 
          style={[
            styles.statusBadge,
            {
              opacity: fadeAnim,
              transform: [{ translateY: Animated.multiply(translateAnim, 1.2) }]
            }
          ]}
        >
          <View style={styles.statusBadgeInner}>
            <View style={styles.badgeGradientOverlay} />
            <View style={styles.badgeContent}>
              <View style={styles.liveDotContainer}>
                <Animated.View style={[styles.liveDotPulse, {
                  opacity: fadeAnim.interpolate({
                    inputRange: [0, 1],
                    outputRange: [0, 0.75]
                  })
                }]} />
                <View style={styles.liveDot} />
              </View>
              <Text style={styles.badgeText}>
                Blockchain Secured • Military-Grade Encryption • Zero Knowledge
              </Text>
            </View>
          </View>
        </Animated.View>

        {/* Main heading with animated reveal */}
        <Animated.View
          style={[
            styles.headingContainer,
            {
              opacity: fadeAnim,
              transform: [{ 
                translateY: Animated.multiply(translateAnim, 1.4) 
              }]
            }
          ]}
        >
          <Text style={styles.heading}>
            The Ultimate Platform for
          </Text>
          <Text style={[styles.heading, styles.headingHighlight]}>
            Digital & Physical Asset
          </Text>
          <Text style={styles.heading}>
            Security
          </Text>
        </Animated.View>

        {/* Subheading text */}
        <Animated.View
          style={{
            opacity: fadeAnim,
            transform: [{ 
              translateY: Animated.multiply(translateAnim, 1.6) 
            }]
          }}
        >
          <Text style={styles.subheading}>
            Secure your firearms data and digital assets with blockchain technology and local encryption.
          </Text>
        </Animated.View>

        {/* Features grid with cards */}
        <Animated.View 
          style={[
            styles.featuresGrid,
            {
              opacity: fadeAnim,
              transform: [{ 
                translateY: Animated.multiply(translateAnim, 1.8) 
              }]
            }
          ]}
        >
          <View style={styles.featureCard}>
            <Feather name="shield" color={Colors.primary} size={24} style={styles.featureIcon} />
            <Text style={styles.featureTitle}>Digital Armory</Text>
            <Text style={styles.featureDescription}>Military-grade encryption for your data & assets</Text>
          </View>
          
          <View style={styles.featureCard}>
            <Feather name="lock" color={Colors.primary} size={24} style={styles.featureIcon} />
            <Text style={styles.featureTitle}>Blockchain Security</Text>
            <Text style={styles.featureDescription}>Decentralized protection for digital & physical assets</Text>
          </View>
          
          <View style={styles.featureCard}>
            <Feather name="layers" color={Colors.primary} size={24} style={styles.featureIcon} />
            <Text style={styles.featureTitle}>Comprehensive Management</Text>
            <Text style={styles.featureDescription}>Track firearms, ammo, documents & crypto in one place</Text>
          </View>
          
          <View style={styles.featureCard}>
            <Feather name="user-check" color={Colors.secondary} size={24} style={styles.featureIcon} />
            <Text style={styles.featureTitle}>Private & Compliant</Text>
            <Text style={styles.featureDescription}>Regulatory compliance with uncompromised privacy</Text>
          </View>
        </Animated.View>
      </View>
      
      <Animated.View style={{ opacity: fadeAnim }}>
        <Text style={styles.footer}>Team556 FMS • v1.0.0 • Secure Digital & Physical Assets</Text>
      </Animated.View>
    </View>
  );

  const renderFormSide = () => (
    <ScrollView 
      contentContainerStyle={styles.formScrollContainer}
      keyboardShouldPersistTaps="handled"
    >
      <View style={styles.formContainer}>
        <View style={styles.formCard}>
          <Text preset='h2' style={styles.formTitle}>Welcome Back</Text>
          <Text style={styles.formSubtitle}>Sign in to access your secure digital vault</Text>

          {authError && (
            <View style={styles.errorContainer}>
              <Text style={styles.errorText}>{authError}</Text>
            </View>
          )}

          <Text style={styles.label}>Email</Text>
          <Input
            placeholder='your@email.com'
            value={email}
            onChangeText={setEmail}
            keyboardType='email-address'
            autoCapitalize='none'
            style={[genericStyles.input, styles.input]} 
            placeholderTextColor={Colors.textSecondary}
            leftIcon={<Ionicons name='mail-outline' size={20} color={Colors.icon} />}
          />

          <Text style={styles.label}>Password</Text>
          <Input
            placeholder='••••••••'
            value={password}
            onChangeText={setPassword}
            secureTextEntry={!isPasswordVisible}
            style={[genericStyles.input, styles.input]}
            placeholderTextColor={Colors.textSecondary}
            leftIcon={<Ionicons name='lock-closed-outline' size={20} color={Colors.icon} />}
            rightIcon={
              <TouchableOpacity onPress={() => setIsPasswordVisible(!isPasswordVisible)}>
                <Ionicons 
                  name={isPasswordVisible ? 'eye-off-outline' : 'eye-outline'} 
                  size={20} 
                  color={Colors.icon} 
                />
              </TouchableOpacity>
            }
          />
<<<<<<< HEAD

          <View style={styles.rowContainer}>
            <View style={styles.rememberMeContainer}>
              <Switch
                trackColor={{ false: Colors.background, true: Colors.primary }} 
                thumbColor={rememberMe ? Colors.primary : Colors.textSecondary}
                ios_backgroundColor={Colors.background}
                onValueChange={setRememberMe}
                value={rememberMe}
                style={styles.switch}
              />
              <Text style={styles.rememberMeText}>Remember me</Text>
            </View>
            <Link href="/signin"> 
              <Text style={styles.linkText}>Forgot password?</Text>
            </Link>
          </View>

          <TouchableOpacity 
            onPress={handleSignIn} 
            disabled={isLoading} 
            style={styles.signInButtonContainer}
          >
            <View style={styles.signInButton}>
              <Ionicons name='log-in-outline' size={20} color={Colors.backgroundDarkest} style={{marginRight: 8}}/>
              <Text style={styles.signInButtonText}>
                {isLoading ? 'Signing In...' : 'Sign In'}
              </Text>
            </View>
          </TouchableOpacity>
          
          <View style={styles.createAccountContainer}>
            <Text style={styles.createAccountText}>Don't have an account? </Text>
            <Link href="/signup">
               <Text style={styles.linkText}>Create Wallet</Text>
            </Link>
          </View>
=======
          {/* Forgot Password Link */}
          <TouchableOpacity onPress={() => router.push('/auth/ForgotPasswordScreen' as any)} style={styles.forgotPasswordButton}>
            <Text style={styles.forgotPasswordText}>Forgot Password?</Text>
          </TouchableOpacity>
          <Button
            title={isLoading ? 'Signing In...' : 'Sign In'}
            onPress={handleSignIn}
            style={[styles.button, isTabletOrLarger && styles.buttonDesktop]}
            disabled={isLoading}
          />
>>>>>>> 2c59dfb3
        </View>
      </View>
    </ScrollView>
  );

  return (
    <SafeAreaView style={styles.safeArea}>
      {/* Show back button ONLY on native platforms AND when NOT in two-column layout */}
      {Platform.OS !== 'web' && !isTabletOrLarger && (
        <TouchableOpacity onPress={() => router.back()} style={styles.backButtonMobile}>
          <Ionicons name="arrow-back" size={24} color={Colors.text} />
        </TouchableOpacity>
      )}
      <View style={styles.outerContainer}>
        {/* Use two-column layout if the screen is large enough (tablet or desktop/web) */}
        {isTabletOrLarger ? (
          <View style={styles.desktopContainer}>
            {renderInfoSide()} 
            {renderFormSide()}
          </View>
        ) : (
          /* Otherwise (smaller screen, likely mobile), show only the form */
          renderFormSide()
        )}
      </View>
    </SafeAreaView>
  );
};

const styles = StyleSheet.create({
  safeArea: {
    flex: 1,
    backgroundColor: Colors.backgroundDarkest,
  },
  outerContainer: {
    flex: 1,
  },
  desktopContainer: {
    flex: 1,
    flexDirection: 'row',
  },
  infoSide: {
    flex: 1,
    backgroundColor: Colors.backgroundDarkest,
    padding: 40,
    justifyContent: 'space-between',
  },
  infoContent: {
    flex: 1,
    justifyContent: 'center',
  },
  // Logo styles
  logoContainer: {
    flexDirection: 'row',
    alignItems: 'center',
    marginBottom: 32,
  },
  logo: {
    marginRight: 12,
  },
  logoText: {
    fontSize: 20,
    fontWeight: 'bold',
    color: Colors.text,
    letterSpacing: 1,
  },
  // Status badge styles
  statusBadge: {
    marginBottom: 32,
    alignSelf: 'flex-start',
    overflow: 'hidden',
    borderRadius: 30,
    shadowColor: '#000',
    shadowOffset: { width: 0, height: 2 },
    shadowOpacity: 0.25,
    shadowRadius: 10,
    elevation: 5,
  },
  statusBadgeInner: {
    backgroundColor: Colors.backgroundDarker,
    borderWidth: 1,
    borderColor: 'rgba(255, 255, 255, 0.1)',
    borderRadius: 30,
    padding: 12,
    position: 'relative',
  },
  badgeGradientOverlay: {
    position: 'absolute',
    top: 0,
    left: 0,
    right: 0,
    bottom: 0,
    opacity: 0.2,
    backgroundColor: Colors.primary,
    borderRadius: 30,
  },
  badgeContent: {
    flexDirection: 'row',
    alignItems: 'center',
  },
  liveDotContainer: {
    width: 8,
    height: 8,
    marginRight: 8,
    position: 'relative',
  },
  liveDot: {
    width: 8,
    height: 8,
    borderRadius: 4,
    backgroundColor: Colors.success,
  },
  liveDotPulse: {
    position: 'absolute',
    top: -4,
    left: -4,
    width: 16,
    height: 16,
    borderRadius: 8,
    backgroundColor: Colors.success,
  },
  badgeText: {
    fontSize: 14,
    color: Colors.text,
  },
  // Heading styles
  headingContainer: {
    marginBottom: 24,
  },
  heading: {
    color: Colors.text,
    fontSize: 36,
    fontWeight: 'bold',
    lineHeight: 44,
  },
  headingHighlight: {
    color: Colors.primary,
  },
  subheading: {
    color: Colors.textSecondary,
    fontSize: 16,
    marginBottom: 40,
    lineHeight: 24,
    maxWidth: 500,
  },
  // Feature grid
  featuresGrid: {
    flexDirection: 'row',
    flexWrap: 'wrap',
    marginBottom: 40,
    gap: 16,
  },
  featureCard: {
    flex: 1, 
    minWidth: '45%',
    backgroundColor: Colors.backgroundDarker,
    borderRadius: 12,
    borderWidth: 1,
    borderColor: 'rgba(255, 255, 255, 0.05)',
    padding: 16,
    alignItems: 'center',
    justifyContent: 'center',
    marginBottom: 16,
    shadowColor: '#000',
    shadowOffset: { width: 0, height: 4 },
    shadowOpacity: 0.15,
    shadowRadius: 10,
    elevation: 5,
  },
  featureIcon: {
    marginBottom: 12,
  },
  featureTitle: {
    color: Colors.text,
    fontSize: 16,
    fontWeight: 'bold',
    textAlign: 'center',
    marginBottom: 8,
  },
  featureDescription: {
    color: Colors.textSecondary,
    fontSize: 12,
    textAlign: 'center',
    lineHeight: 16,
  },
  footer: {
    fontSize: 12,
    color: Colors.textSecondary,
    marginTop: 20,
    textAlign: 'center',
  },
  // Form styles - keeping unchanged
  formScrollContainer: {
    flexGrow: 1,
    justifyContent: 'center',
  },
  formContainer: {
    flex: 1,
    justifyContent: 'center',
    alignItems: 'center',
    backgroundColor: Colors.backgroundDark,
    padding: Platform.OS === 'web' ? 40 : 20,
  },
  formCard: {
    width: '100%',
    maxWidth: 420,
    backgroundColor: Colors.backgroundDarker,
    borderRadius: 12,
    padding: 30,
    shadowColor: '#000',
    shadowOffset: { width: 0, height: 10 },
    shadowOpacity: 0.1,
    shadowRadius: 20,
    elevation: 5,
  },
  formTitle: {
    marginBottom: 8,
    textAlign: 'center',
    color: Colors.text,
  },
  formSubtitle: {
    marginBottom: 30,
    textAlign: 'center',
    color: Colors.textSecondary,
    fontSize: 14,
  },
  label: {
    fontSize: 14,
    color: Colors.textSecondary,
    marginBottom: 8,
    fontWeight: '500',
  },
  input: {
    backgroundColor: Colors.backgroundDark,
    borderWidth: 1,
    borderColor: Colors.background,
    borderRadius: 8,
    marginBottom: 15,
    color: Colors.text,
    height: 50,
  },
  rowContainer: {
    flexDirection: 'row',
    justifyContent: 'space-between',
    alignItems: 'center',
    marginBottom: 25,
  },
  rememberMeContainer: {
    flexDirection: 'row',
    alignItems: 'center',
  },
  switch: {
    transform: Platform.OS === 'ios' ? [] : [{ scaleX: 0.8 }, { scaleY: 0.8 }],
    marginRight: 8,
  },
  rememberMeText: {
    color: Colors.textSecondary,
    fontSize: 13,
  },
  linkText: {
    color: Colors.primary,
    fontSize: 13,
    fontWeight: '500',
  },
  signInButtonContainer: {
    borderRadius: 8,
    height: 50,
    marginBottom: 25,
  },
  signInButton: {
    flex: 1, 
    borderRadius: 8,
    justifyContent: 'center',
    alignItems: 'center',
    flexDirection: 'row',
    backgroundColor: Colors.primary,
  },
  signInButtonText: {
    color: Colors.backgroundDarkest,
    fontWeight: 'bold',
    fontSize: 16,
  },
  createAccountContainer: {
    flexDirection: 'row',
    justifyContent: 'center',
    alignItems: 'center',
  },
  createAccountText: {
    color: Colors.textSecondary,
    fontSize: 13,
  },
  errorContainer: {
    marginBottom: 15,
    padding: 10,
    backgroundColor: Colors.errorBackground,
    borderRadius: 8,
    alignItems: 'center',
  },
  errorText: {
    color: Colors.errorText,
    textAlign: 'center',
    fontSize: 13,
  },
  backButtonMobile: {
    position: 'absolute',
    top: Platform.OS === 'ios' ? 50 : 20,
    left: 20,
    zIndex: 1,
    padding: 10,
    backgroundColor: Colors.backgroundDarker,
    borderRadius: 20,
  },
<<<<<<< HEAD
});
=======
  forgotPasswordButton: {
    alignSelf: 'flex-end',
    marginTop: 10,
    marginBottom: 10, // Adjust as needed for spacing before the main button
  },
  forgotPasswordText: {
    color: Colors.primary,
    fontSize: 14,
    fontWeight: '500',
  },
})
>>>>>>> 2c59dfb3

export default SignInScreen;<|MERGE_RESOLUTION|>--- conflicted
+++ resolved
@@ -1,79 +1,122 @@
-import React, { useState, useRef, useEffect } from 'react';
-import {
-  View,
-  StyleSheet,
-  SafeAreaView,
-  Platform,
-  TouchableOpacity,
-  ScrollView,
-  Switch,
-  Animated
-} from 'react-native';
-import { Button, Input, Text } from '@repo/ui';
-import { useRouter, Link } from 'expo-router';
-import { genericStyles } from '@/constants/GenericStyles';
-import { Colors } from '@/constants/Colors';
-import { Ionicons, Feather } from '@expo/vector-icons';
-import { useBreakpoint } from '@/hooks/useBreakpoint';
-import { useAuthStore } from '@/store/authStore';
-import LogoSvg from '@/assets/images/logo.svg';
+import React, { useState, useRef, useEffect } from 'react'
+import { View, StyleSheet, SafeAreaView, Platform, TouchableOpacity, ScrollView, Switch, Animated } from 'react-native'
+import { Button, Input, Text } from '@repo/ui'
+import { useRouter, Link } from 'expo-router'
+import { genericStyles } from '@/constants/GenericStyles'
+import { Colors } from '@/constants/Colors'
+import { Ionicons, Feather } from '@expo/vector-icons'
+import { useBreakpoint } from '@/hooks/useBreakpoint'
+import { useAuthStore } from '@/store/authStore'
+import LogoSvg from '@/assets/images/logo-wide-new.svg'
+import AsyncStorage from '@react-native-async-storage/async-storage'
 
 const SignInScreen = () => {
-  const [email, setEmail] = useState('');
-  const [password, setPassword] = useState('');
-  const [rememberMe, setRememberMe] = useState(false);
-  const [isPasswordVisible, setIsPasswordVisible] = useState(false);
-  const router = useRouter();
-  const { isTabletOrLarger } = useBreakpoint();
-  const { login, isLoading, error: authError, setError: setAuthError } = useAuthStore();
-  
+  const [email, setEmail] = useState('')
+  const [password, setPassword] = useState('')
+  const [rememberMe, setRememberMe] = useState(false)
+  const [isPasswordVisible, setIsPasswordVisible] = useState(false)
+  const router = useRouter()
+  const { isTabletOrLarger } = useBreakpoint()
+  const { login, isLoading, error: authError, setError: setAuthError } = useAuthStore()
+
   // Animation references for left side
-  const fadeAnim = useRef(new Animated.Value(0)).current;
-  const translateAnim = useRef(new Animated.Value(20)).current;
-  
+  const fadeAnim = useRef(new Animated.Value(0)).current
+  const translateAnim = useRef(new Animated.Value(20)).current
+
   // Trigger animations on component mount
   useEffect(() => {
     Animated.parallel([
       Animated.timing(fadeAnim, {
         toValue: 1,
         duration: 700,
-        useNativeDriver: true,
+        useNativeDriver: true
       }),
       Animated.timing(translateAnim, {
         toValue: 0,
         duration: 700,
-        useNativeDriver: true,
+        useNativeDriver: true
       })
-    ]).start();
-  }, [fadeAnim, translateAnim]);
+    ]).start()
+
+    // Load remember me preference
+    const loadRecalledUser = async () => {
+      try {
+        let recalledEmail = null
+        let shouldRemember = false
+
+        if (Platform.OS === 'web') {
+          const storedEmail = localStorage.getItem('rememberedEmail')
+          const storedRememberMe = localStorage.getItem('rememberMe')
+          if (storedRememberMe === 'true' && storedEmail) {
+            recalledEmail = storedEmail
+            shouldRemember = true
+          }
+        } else {
+          const storedEmail = await AsyncStorage.getItem('rememberedEmail')
+          const storedRememberMe = await AsyncStorage.getItem('rememberMe')
+          if (storedRememberMe === 'true' && storedEmail) {
+            recalledEmail = storedEmail
+            shouldRemember = true
+          }
+        }
+
+        if (shouldRemember && recalledEmail) {
+          setEmail(recalledEmail)
+          setRememberMe(true)
+        }
+      } catch (e) {
+        console.error('Failed to load remember me preference', e)
+      }
+    }
+    loadRecalledUser()
+  }, [fadeAnim, translateAnim])
 
   const handleSignIn = async () => {
-    setAuthError(null);
+    setAuthError(null)
     try {
-      await login({ email, password });
+      await login({ email, password })
       // Navigation handled by root layout
+
+      // Save or clear remember me preference
+      if (rememberMe) {
+        if (Platform.OS === 'web') {
+          localStorage.setItem('rememberedEmail', email)
+          localStorage.setItem('rememberMe', 'true')
+        } else {
+          await AsyncStorage.setItem('rememberedEmail', email)
+          await AsyncStorage.setItem('rememberMe', 'true')
+        }
+      } else {
+        if (Platform.OS === 'web') {
+          localStorage.removeItem('rememberedEmail')
+          localStorage.removeItem('rememberMe')
+        } else {
+          await AsyncStorage.removeItem('rememberedEmail')
+          await AsyncStorage.removeItem('rememberMe')
+        }
+      }
     } catch (err) {
-      console.error("Sign in failed:", err);
+      console.error('Sign in failed:', err)
     }
-  };
+  }
 
   const renderInfoSide = () => (
     <View style={styles.infoSide}>
       <View style={styles.infoContent}>
         {/* Logo and brand - keep logo but enhance style */}
-        <Animated.View 
+        <Animated.View
           style={{
             opacity: fadeAnim,
             transform: [{ translateY: translateAnim }]
           }}
         >
           <View style={styles.logoContainer}>
-            <LogoSvg width={60} height={60} style={styles.logo} />
+            <LogoSvg width={200} height={60} style={styles.logo} />
           </View>
         </Animated.View>
 
         {/* Status badge - similar to HeroSection */}
-        <Animated.View 
+        <Animated.View
           style={[
             styles.statusBadge,
             {
@@ -86,17 +129,20 @@
             <View style={styles.badgeGradientOverlay} />
             <View style={styles.badgeContent}>
               <View style={styles.liveDotContainer}>
-                <Animated.View style={[styles.liveDotPulse, {
-                  opacity: fadeAnim.interpolate({
-                    inputRange: [0, 1],
-                    outputRange: [0, 0.75]
-                  })
-                }]} />
+                <Animated.View
+                  style={[
+                    styles.liveDotPulse,
+                    {
+                      opacity: fadeAnim.interpolate({
+                        inputRange: [0, 1],
+                        outputRange: [0, 0.75]
+                      })
+                    }
+                  ]}
+                />
                 <View style={styles.liveDot} />
               </View>
-              <Text style={styles.badgeText}>
-                Blockchain Secured • Military-Grade Encryption • Zero Knowledge
-              </Text>
+              <Text style={styles.badgeText}>Blockchain Secured • Military-Grade Encryption • Zero Knowledge</Text>
             </View>
           </View>
         </Animated.View>
@@ -107,30 +153,28 @@
             styles.headingContainer,
             {
               opacity: fadeAnim,
-              transform: [{ 
-                translateY: Animated.multiply(translateAnim, 1.4) 
-              }]
+              transform: [
+                {
+                  translateY: Animated.multiply(translateAnim, 1.4)
+                }
+              ]
             }
           ]}
         >
-          <Text style={styles.heading}>
-            The Ultimate Platform for
-          </Text>
-          <Text style={[styles.heading, styles.headingHighlight]}>
-            Digital & Physical Asset
-          </Text>
-          <Text style={styles.heading}>
-            Security
-          </Text>
+          <Text style={styles.heading}>The Ultimate Platform for</Text>
+          <Text style={[styles.heading, styles.headingHighlight]}>Digital & Physical Asset</Text>
+          <Text style={styles.heading}>Security</Text>
         </Animated.View>
 
         {/* Subheading text */}
         <Animated.View
           style={{
             opacity: fadeAnim,
-            transform: [{ 
-              translateY: Animated.multiply(translateAnim, 1.6) 
-            }]
+            transform: [
+              {
+                translateY: Animated.multiply(translateAnim, 1.6)
+              }
+            ]
           }}
         >
           <Text style={styles.subheading}>
@@ -139,57 +183,58 @@
         </Animated.View>
 
         {/* Features grid with cards */}
-        <Animated.View 
+        <Animated.View
           style={[
             styles.featuresGrid,
             {
               opacity: fadeAnim,
-              transform: [{ 
-                translateY: Animated.multiply(translateAnim, 1.8) 
-              }]
+              transform: [
+                {
+                  translateY: Animated.multiply(translateAnim, 1.8)
+                }
+              ]
             }
           ]}
         >
           <View style={styles.featureCard}>
-            <Feather name="shield" color={Colors.primary} size={24} style={styles.featureIcon} />
+            <Feather name='shield' color={Colors.primary} size={24} style={styles.featureIcon} />
             <Text style={styles.featureTitle}>Digital Armory</Text>
             <Text style={styles.featureDescription}>Military-grade encryption for your data & assets</Text>
           </View>
-          
+
           <View style={styles.featureCard}>
-            <Feather name="lock" color={Colors.primary} size={24} style={styles.featureIcon} />
+            <Feather name='lock' color={Colors.primary} size={24} style={styles.featureIcon} />
             <Text style={styles.featureTitle}>Blockchain Security</Text>
             <Text style={styles.featureDescription}>Decentralized protection for digital & physical assets</Text>
           </View>
-          
+
           <View style={styles.featureCard}>
-            <Feather name="layers" color={Colors.primary} size={24} style={styles.featureIcon} />
+            <Feather name='layers' color={Colors.primary} size={24} style={styles.featureIcon} />
             <Text style={styles.featureTitle}>Comprehensive Management</Text>
             <Text style={styles.featureDescription}>Track firearms, ammo, documents & crypto in one place</Text>
           </View>
-          
+
           <View style={styles.featureCard}>
-            <Feather name="user-check" color={Colors.secondary} size={24} style={styles.featureIcon} />
+            <Feather name='user-check' color={Colors.secondary} size={24} style={styles.featureIcon} />
             <Text style={styles.featureTitle}>Private & Compliant</Text>
             <Text style={styles.featureDescription}>Regulatory compliance with uncompromised privacy</Text>
           </View>
         </Animated.View>
       </View>
-      
+
       <Animated.View style={{ opacity: fadeAnim }}>
         <Text style={styles.footer}>Team556 FMS • v1.0.0 • Secure Digital & Physical Assets</Text>
       </Animated.View>
     </View>
-  );
+  )
 
   const renderFormSide = () => (
-    <ScrollView 
-      contentContainerStyle={styles.formScrollContainer}
-      keyboardShouldPersistTaps="handled"
-    >
+    <ScrollView contentContainerStyle={styles.formScrollContainer} keyboardShouldPersistTaps='handled'>
       <View style={styles.formContainer}>
         <View style={styles.formCard}>
-          <Text preset='h2' style={styles.formTitle}>Welcome Back</Text>
+          <Text preset='h2' style={styles.formTitle}>
+            Welcome Back
+          </Text>
           <Text style={styles.formSubtitle}>Sign in to access your secure digital vault</Text>
 
           {authError && (
@@ -205,7 +250,7 @@
             onChangeText={setEmail}
             keyboardType='email-address'
             autoCapitalize='none'
-            style={[genericStyles.input, styles.input]} 
+            style={[genericStyles.input, styles.input]}
             placeholderTextColor={Colors.textSecondary}
             leftIcon={<Ionicons name='mail-outline' size={20} color={Colors.icon} />}
           />
@@ -221,20 +266,15 @@
             leftIcon={<Ionicons name='lock-closed-outline' size={20} color={Colors.icon} />}
             rightIcon={
               <TouchableOpacity onPress={() => setIsPasswordVisible(!isPasswordVisible)}>
-                <Ionicons 
-                  name={isPasswordVisible ? 'eye-off-outline' : 'eye-outline'} 
-                  size={20} 
-                  color={Colors.icon} 
-                />
+                <Ionicons name={isPasswordVisible ? 'eye-off-outline' : 'eye-outline'} size={20} color={Colors.icon} />
               </TouchableOpacity>
             }
           />
-<<<<<<< HEAD
 
           <View style={styles.rowContainer}>
             <View style={styles.rememberMeContainer}>
               <Switch
-                trackColor={{ false: Colors.background, true: Colors.primary }} 
+                trackColor={{ false: Colors.background, true: Colors.primary }}
                 thumbColor={rememberMe ? Colors.primary : Colors.textSecondary}
                 ios_backgroundColor={Colors.background}
                 onValueChange={setRememberMe}
@@ -243,60 +283,46 @@
               />
               <Text style={styles.rememberMeText}>Remember me</Text>
             </View>
-            <Link href="/signin"> 
-              <Text style={styles.linkText}>Forgot password?</Text>
-            </Link>
-          </View>
-
-          <TouchableOpacity 
-            onPress={handleSignIn} 
-            disabled={isLoading} 
-            style={styles.signInButtonContainer}
-          >
+
+            <TouchableOpacity
+              onPress={() => router.push('/auth/ForgotPasswordScreen' as any)}
+              style={styles.forgotPasswordButton}
+            >
+              <Text style={styles.forgotPasswordText}>Forgot Password?</Text>
+            </TouchableOpacity>
+          </View>
+
+          <TouchableOpacity onPress={handleSignIn} disabled={isLoading} style={styles.signInButtonContainer}>
             <View style={styles.signInButton}>
-              <Ionicons name='log-in-outline' size={20} color={Colors.backgroundDarkest} style={{marginRight: 8}}/>
-              <Text style={styles.signInButtonText}>
-                {isLoading ? 'Signing In...' : 'Sign In'}
-              </Text>
+              <Ionicons name='log-in-outline' size={20} color={Colors.backgroundDarkest} style={{ marginRight: 8 }} />
+              <Text style={styles.signInButtonText}>{isLoading ? 'Signing In...' : 'Sign In'}</Text>
             </View>
           </TouchableOpacity>
-          
+
           <View style={styles.createAccountContainer}>
             <Text style={styles.createAccountText}>Don't have an account? </Text>
-            <Link href="/signup">
-               <Text style={styles.linkText}>Create Wallet</Text>
+            <Link href='/signup'>
+              <Text style={styles.linkText}>Create Wallet</Text>
             </Link>
           </View>
-=======
-          {/* Forgot Password Link */}
-          <TouchableOpacity onPress={() => router.push('/auth/ForgotPasswordScreen' as any)} style={styles.forgotPasswordButton}>
-            <Text style={styles.forgotPasswordText}>Forgot Password?</Text>
-          </TouchableOpacity>
-          <Button
-            title={isLoading ? 'Signing In...' : 'Sign In'}
-            onPress={handleSignIn}
-            style={[styles.button, isTabletOrLarger && styles.buttonDesktop]}
-            disabled={isLoading}
-          />
->>>>>>> 2c59dfb3
         </View>
       </View>
     </ScrollView>
-  );
+  )
 
   return (
     <SafeAreaView style={styles.safeArea}>
       {/* Show back button ONLY on native platforms AND when NOT in two-column layout */}
       {Platform.OS !== 'web' && !isTabletOrLarger && (
         <TouchableOpacity onPress={() => router.back()} style={styles.backButtonMobile}>
-          <Ionicons name="arrow-back" size={24} color={Colors.text} />
+          <Ionicons name='arrow-back' size={24} color={Colors.text} />
         </TouchableOpacity>
       )}
       <View style={styles.outerContainer}>
         {/* Use two-column layout if the screen is large enough (tablet or desktop/web) */}
         {isTabletOrLarger ? (
           <View style={styles.desktopContainer}>
-            {renderInfoSide()} 
+            {renderInfoSide()}
             {renderFormSide()}
           </View>
         ) : (
@@ -305,45 +331,46 @@
         )}
       </View>
     </SafeAreaView>
-  );
-};
+  )
+}
 
 const styles = StyleSheet.create({
   safeArea: {
     flex: 1,
-    backgroundColor: Colors.backgroundDarkest,
+    backgroundColor: Colors.backgroundDarkest
   },
   outerContainer: {
-    flex: 1,
+    flex: 1
   },
   desktopContainer: {
     flex: 1,
-    flexDirection: 'row',
+    flexDirection: 'row'
   },
   infoSide: {
     flex: 1,
     backgroundColor: Colors.backgroundDarkest,
     padding: 40,
-    justifyContent: 'space-between',
+    justifyContent: 'space-between'
   },
   infoContent: {
     flex: 1,
-    justifyContent: 'center',
+    justifyContent: 'center'
   },
   // Logo styles
   logoContainer: {
     flexDirection: 'row',
     alignItems: 'center',
-    marginBottom: 32,
+    marginBottom: 8,
+    marginTop: 44
   },
   logo: {
-    marginRight: 12,
+    marginRight: 12
   },
   logoText: {
     fontSize: 20,
     fontWeight: 'bold',
     color: Colors.text,
-    letterSpacing: 1,
+    letterSpacing: 1
   },
   // Status badge styles
   statusBadge: {
@@ -355,7 +382,7 @@
     shadowOffset: { width: 0, height: 2 },
     shadowOpacity: 0.25,
     shadowRadius: 10,
-    elevation: 5,
+    elevation: 5
   },
   statusBadgeInner: {
     backgroundColor: Colors.backgroundDarker,
@@ -363,7 +390,7 @@
     borderColor: 'rgba(255, 255, 255, 0.1)',
     borderRadius: 30,
     padding: 12,
-    position: 'relative',
+    position: 'relative'
   },
   badgeGradientOverlay: {
     position: 'absolute',
@@ -373,23 +400,23 @@
     bottom: 0,
     opacity: 0.2,
     backgroundColor: Colors.primary,
-    borderRadius: 30,
+    borderRadius: 30
   },
   badgeContent: {
     flexDirection: 'row',
-    alignItems: 'center',
+    alignItems: 'center'
   },
   liveDotContainer: {
     width: 8,
     height: 8,
     marginRight: 8,
-    position: 'relative',
+    position: 'relative'
   },
   liveDot: {
     width: 8,
     height: 8,
     borderRadius: 4,
-    backgroundColor: Colors.success,
+    backgroundColor: Colors.success
   },
   liveDotPulse: {
     position: 'absolute',
@@ -398,41 +425,41 @@
     width: 16,
     height: 16,
     borderRadius: 8,
-    backgroundColor: Colors.success,
+    backgroundColor: Colors.success
   },
   badgeText: {
     fontSize: 14,
-    color: Colors.text,
+    color: Colors.text
   },
   // Heading styles
   headingContainer: {
-    marginBottom: 24,
+    marginBottom: 24
   },
   heading: {
     color: Colors.text,
     fontSize: 36,
     fontWeight: 'bold',
-    lineHeight: 44,
+    lineHeight: 44
   },
   headingHighlight: {
-    color: Colors.primary,
+    color: Colors.primary
   },
   subheading: {
     color: Colors.textSecondary,
     fontSize: 16,
     marginBottom: 40,
     lineHeight: 24,
-    maxWidth: 500,
+    maxWidth: 500
   },
   // Feature grid
   featuresGrid: {
     flexDirection: 'row',
     flexWrap: 'wrap',
     marginBottom: 40,
-    gap: 16,
+    gap: 16
   },
   featureCard: {
-    flex: 1, 
+    flex: 1,
     minWidth: '45%',
     backgroundColor: Colors.backgroundDarker,
     borderRadius: 12,
@@ -446,41 +473,41 @@
     shadowOffset: { width: 0, height: 4 },
     shadowOpacity: 0.15,
     shadowRadius: 10,
-    elevation: 5,
+    elevation: 5
   },
   featureIcon: {
-    marginBottom: 12,
+    marginBottom: 12
   },
   featureTitle: {
     color: Colors.text,
     fontSize: 16,
     fontWeight: 'bold',
     textAlign: 'center',
-    marginBottom: 8,
+    marginBottom: 8
   },
   featureDescription: {
     color: Colors.textSecondary,
     fontSize: 12,
     textAlign: 'center',
-    lineHeight: 16,
+    lineHeight: 16
   },
   footer: {
     fontSize: 12,
     color: Colors.textSecondary,
     marginTop: 20,
-    textAlign: 'center',
+    textAlign: 'center'
   },
   // Form styles - keeping unchanged
   formScrollContainer: {
     flexGrow: 1,
-    justifyContent: 'center',
+    justifyContent: 'center'
   },
   formContainer: {
     flex: 1,
     justifyContent: 'center',
     alignItems: 'center',
     backgroundColor: Colors.backgroundDark,
-    padding: Platform.OS === 'web' ? 40 : 20,
+    padding: Platform.OS === 'web' ? 40 : 20
   },
   formCard: {
     width: '100%',
@@ -492,95 +519,92 @@
     shadowOffset: { width: 0, height: 10 },
     shadowOpacity: 0.1,
     shadowRadius: 20,
-    elevation: 5,
+    elevation: 5
   },
   formTitle: {
     marginBottom: 8,
     textAlign: 'center',
-    color: Colors.text,
+    color: Colors.text
   },
   formSubtitle: {
     marginBottom: 30,
     textAlign: 'center',
     color: Colors.textSecondary,
-    fontSize: 14,
+    fontSize: 14
   },
   label: {
     fontSize: 14,
     color: Colors.textSecondary,
     marginBottom: 8,
-    fontWeight: '500',
+    fontWeight: '500'
   },
   input: {
     backgroundColor: Colors.backgroundDark,
-    borderWidth: 1,
-    borderColor: Colors.background,
     borderRadius: 8,
-    marginBottom: 15,
     color: Colors.text,
-    height: 50,
+    height: 50
   },
   rowContainer: {
     flexDirection: 'row',
     justifyContent: 'space-between',
     alignItems: 'center',
-    marginBottom: 25,
+    marginBottom: 25
   },
   rememberMeContainer: {
     flexDirection: 'row',
-    alignItems: 'center',
+    alignItems: 'center'
   },
   switch: {
     transform: Platform.OS === 'ios' ? [] : [{ scaleX: 0.8 }, { scaleY: 0.8 }],
-    marginRight: 8,
+    marginRight: 8
   },
   rememberMeText: {
     color: Colors.textSecondary,
-    fontSize: 13,
+    fontSize: 13
   },
   linkText: {
     color: Colors.primary,
     fontSize: 13,
-    fontWeight: '500',
+    fontWeight: '500'
   },
   signInButtonContainer: {
     borderRadius: 8,
     height: 50,
-    marginBottom: 25,
+    marginBottom: 25
   },
   signInButton: {
-    flex: 1, 
+    flex: 1,
     borderRadius: 8,
     justifyContent: 'center',
     alignItems: 'center',
     flexDirection: 'row',
-    backgroundColor: Colors.primary,
+    backgroundColor: Colors.primary
   },
   signInButtonText: {
     color: Colors.backgroundDarkest,
     fontWeight: 'bold',
-    fontSize: 16,
+    fontSize: 16
   },
   createAccountContainer: {
     flexDirection: 'row',
     justifyContent: 'center',
-    alignItems: 'center',
+    alignItems: 'center'
   },
   createAccountText: {
     color: Colors.textSecondary,
-    fontSize: 13,
+    fontSize: 13
   },
   errorContainer: {
     marginBottom: 15,
     padding: 10,
     backgroundColor: Colors.errorBackground,
     borderRadius: 8,
-    alignItems: 'center',
+    alignItems: 'center'
   },
   errorText: {
     color: Colors.errorText,
     textAlign: 'center',
-    fontSize: 13,
+    fontSize: 13
   },
   backButtonMobile: {
     position: 'absolute',
@@ -589,22 +613,18 @@
     zIndex: 1,
     padding: 10,
     backgroundColor: Colors.backgroundDarker,
-    borderRadius: 20,
-  },
-<<<<<<< HEAD
-});
-=======
+    borderRadius: 20
+  },
   forgotPasswordButton: {
     alignSelf: 'flex-end',
     marginTop: 10,
-    marginBottom: 10, // Adjust as needed for spacing before the main button
+    marginBottom: 10 // Adjust as needed for spacing before the main button
   },
   forgotPasswordText: {
     color: Colors.primary,
     fontSize: 14,
-    fontWeight: '500',
-  },
+    fontWeight: '500'
+  }
 })
->>>>>>> 2c59dfb3
-
-export default SignInScreen;+
+export default SignInScreen