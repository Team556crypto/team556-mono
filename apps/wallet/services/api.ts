// Type for Wallet data from API
export interface Wallet {
  id: number
  user_id: number
  address: string // Public key
  name: string
  created_at: string
  updated_at: string
}

// Type for user data expected from the API (adjust based on your actual User model)
export interface User {
  id: number
  email: string
  first_name?: string
  last_name?: string
  email_verified: boolean // Correct field name from backend
  has_redeemed_presale: boolean // Field indicating if user redeemed a presale code
  wallets?: Wallet[] // Add wallets array (optional because preload might fail)
  redeem_wallet?: Wallet
  presale_type?: number | null // Added optional presale_type
  // Add other fields as needed
}

// Type for login credentials
export interface UserCredentials {
  email: string
  password: string
}

// Type for the successful login response
interface LoginResponse {
  token: string
  user: User
}

// Type for create wallet request (now requires password)
interface CreateWalletRequest {
  password: string
}

// Type for create wallet response
interface CreateWalletResponse {
  message: string
  mnemonic: string
}

// Type for API error responses
interface ApiErrorResponse {
  error: string
}

// Type for email verification request body
interface VerifyEmailRequest {
  verification_code: string // Match the backend Go struct tag
}

// Type for email verification success response
interface VerifyEmailResponse {
  message: string
}

// Type for resend verification email success response
interface ResendVerificationResponse {
  message: string
}

// Type for check presale code response
interface CheckPresaleCodeResponse {
  isValid: boolean
  redeemed: boolean
  type?: number // Present if isValid is true
  message: string
}

// Type for redeem presale code request
interface RedeemPresaleCodeRequest {
  code: string
  walletAddress?: string
}

// Type for redeem presale code response
interface RedeemPresaleCodeResponse {
  success: boolean
  message: string
}

// Type for sign transaction request
interface SignTransactionRequest {
  password: string
  unsignedTransaction: string // base64 encoded unsigned transaction
}

// Type for sign transaction response
interface SignTransactionResponse {
  signedTransaction: string // base64 encoded signed transaction
}

// --- Get Recovery Phrase ---
export interface GetRecoveryPhraseRequest {
  password: string
}

export interface GetRecoveryPhraseResponse {
  recoveryPhrase?: string
  error?: string // Include error field for potential API errors
}

// --- SWAP TYPES ---

// Copied basic type from SwapDrawerContent - consider a shared location
interface QuoteResponseV6 {
  inputMint: string
  inAmount: string
  outputMint: string
  outAmount: string
  otherAmountThreshold: string
  swapMode: string
  slippageBps: number
  platformFee: any // Adjust type as needed
  priceImpactPct: string
  routePlan: any[] // Adjust type as needed
  contextSlot: number
  timeTaken: number
}

interface GetQuoteRequest {
  inputMint: string
  outputMint: string
  amount: number // Change type to number
  slippageBps: number
}

interface GetQuoteResponse {
  quoteResponse: QuoteResponseV6
}

interface ExecuteSwapRequest {
  password: string
  quoteResponse: QuoteResponseV6
  publicKey?: string  // Add optional public key for token account creation
}

// Type for create token account transaction response
interface CreateTokenAccountsResponse {
  status: 'needs_token_accounts'
  createAccountTransaction: string // Base64 encoded unsigned transaction
  missingAccounts: { mint: string, address: string }[]
  message: string
}

// Type for submit token account transaction request
interface SubmitTokenAccountsRequest {
  signedTransaction: string // Base64 encoded signed transaction
  password: string
}

// Type for submit token account transaction response
interface SubmitTokenAccountsResponse {
  status: 'success'
  signature: string
  message: string
}

// Type for execute swap response with status field
interface ExecuteSwapResponseWithStatus {
  status: 'success' | 'needs_token_accounts'
  signature?: string
  createAccountTransaction?: string
  missingAccounts?: { mint: string, address: string }[]
  message?: string
}

/**
 * Makes a POST request to the login endpoint.
 * @param credentials - The user's email and password.
 * @returns A promise that resolves with the login response (token and user).
 * @throws An error if the login fails or the request is unsuccessful.
 */
export async function loginUser(credentials: UserCredentials): Promise<LoginResponse> {
  if (!process.env.EXPO_PUBLIC_GLOBAL__MAIN_API_URL) {
    throw new Error('API URL is not configured.')
  }

  const response = await fetch(`${process.env.EXPO_PUBLIC_GLOBAL__MAIN_API_URL}/auth/login`, {
    method: 'POST',
    headers: {
      'Content-Type': 'application/json'
    },
    body: JSON.stringify(credentials)
  })

  const data = await response.json()

  if (!response.ok) {
    // Attempt to parse the error message from the API response
    const errorData = data as ApiErrorResponse
    const errorMessage = errorData?.error || `Login failed with status: ${response.status}`
    console.error('Login API Error:', errorMessage, 'Status:', response.status)
    // Create a structured error object
    const error = new Error(errorMessage) as any // Use 'any' to add custom properties
    error.response = {
      data: errorData,
      status: response.status
    }
    throw error
  }

  return data as LoginResponse
}

/**
 * Makes a POST request to the signup endpoint.
 * @param credentials - The user's email and password.
 * @returns A promise that resolves with the signup response (token and user).
 * @throws An error if the signup fails or the request is unsuccessful.
 */
export async function signupUser(credentials: UserCredentials): Promise<LoginResponse> {
  if (!process.env.EXPO_PUBLIC_GLOBAL__MAIN_API_URL) {
    throw new Error('API URL is not configured.')
  }

  // Change target endpoint from /signup to /register
  const response = await fetch(`${process.env.EXPO_PUBLIC_GLOBAL__MAIN_API_URL}/auth/register`, {
    method: 'POST',
    headers: {
      'Content-Type': 'application/json'
    },
    body: JSON.stringify(credentials)
  })

  const data = await response.json()

  if (!response.ok) {
    // Attempt to parse the error message from the API response
    const errorData = data as ApiErrorResponse
    const errorMessage = errorData?.error || `Signup failed with status: ${response.status}`
    console.error('Signup API Error:', errorMessage, 'Status:', response.status)
    // Create a structured error object
    const error = new Error(errorMessage) as any // Use 'any' to add custom properties
    error.response = {
      data: errorData,
      status: response.status
    }
    throw error
  }

  return data as LoginResponse
}

/**
 * Makes a POST request to the logout endpoint.
 * @param token - The authentication token.
 * @returns A promise that resolves if logout is successful on the server.
 * @throws An error if the logout fails or the request is unsuccessful.
 */
export async function logoutUser(token: string | null): Promise<void> {
  if (!process.env.EXPO_PUBLIC_GLOBAL__MAIN_API_URL) {
    throw new Error('API URL is not configured.')
  }

  if (!token) {
    console.warn('Logout attempted without an authentication token. Skipping server call.')
    return
  }

  try {
    const response = await fetch(`${process.env.EXPO_PUBLIC_GLOBAL__MAIN_API_URL}/auth/logout`, {
      method: 'POST',
      headers: {
        'Content-Type': 'application/json',
        Authorization: `Bearer ${token}` // Include the token
      }
      // No body needed for this specific logout endpoint
    })

    // Even if the request fails, we might still want to clear client-side state.
    // But let's check the response first.

    if (!response.ok) {
      // Try to parse the error, but don't let server errors block client logout
      try {
        const data = await response.json().catch(() => ({})) // Catch potential JSON parse errors
        const errorData = data as ApiErrorResponse
        const errorMessage = errorData?.error || `Logout failed with status: ${response.status}`
        console.error('Logout API Error:', errorMessage, 'Status:', response.status)
        // Create a structured error object
        const error = new Error(errorMessage) as any // Use 'any' to add custom properties
        error.response = {
          data: errorData,
          status: response.status
        }
        throw error
      } catch (parseError) {
        // Handle cases where the response is not valid JSON or body is empty
        console.error('Logout API Error: Could not parse error response. Status:', response.status)
        throw new Error(`Logout failed with status: ${response.status}`)
      }
    } else {
      // Optionally read success message if needed
      await response.json()
    }
  } catch (networkError) {
    // Re-throw the error so the UI can potentially inform the user,
    // but the calling function should still proceed with client-side logout.
    throw networkError
  }
}

/**
 * Makes a POST request to the create wallet endpoint.
 * Requires authentication.
 * @param token - The authentication token.
 * @param password - The user's password for wallet creation.
 * @returns A promise that resolves with the create wallet response (message and mnemonic).
 * @throws An error if the request fails.
 */
export async function createWallet(
  token: string | null,
  password: string
): Promise<CreateWalletResponse> {
  if (!process.env.EXPO_PUBLIC_GLOBAL__MAIN_API_URL) {
    throw new Error('API URL is not configured.')
  }

  if (!token) {
    throw new Error('Authentication token is required to create a wallet.')
  }

  const response = await fetch(`${process.env.EXPO_PUBLIC_GLOBAL__MAIN_API_URL}/wallet/create`, {
    method: 'POST',
    headers: {
      'Content-Type': 'application/json',
      Authorization: `Bearer ${token}` // Include the token
    },
    body: JSON.stringify({ password } as CreateWalletRequest)
  })

  const data = await response.json()

  if (!response.ok) {
    const errorData = data as ApiErrorResponse
    const errorMessage = errorData?.error || `Create wallet failed with status: ${response.status}`
    console.error('Create Wallet API Error:', errorMessage, 'Status:', response.status)
    const error = new Error(errorMessage) as any
    error.response = {
      data: errorData,
      status: response.status
    }
    throw error
  }

  return data as CreateWalletResponse
}

/**
 * Fetches the current authenticated user's profile.
 * @param token - The authentication token.
 * @returns A promise that resolves with the user's profile data.
 * @throws An error if the request fails or the user is not authenticated.
 */
export async function getUserProfile(token: string | null): Promise<User> {
  if (!process.env.EXPO_PUBLIC_GLOBAL__MAIN_API_URL) {
    throw new Error('API URL is not configured.')
  }

  if (!token) {
    throw new Error('Authentication token is required to fetch user profile.')
  }

  const response = await fetch(`${process.env.EXPO_PUBLIC_GLOBAL__MAIN_API_URL}/auth/me`, {
    method: 'GET',
    headers: {
      Authorization: `Bearer ${token}`,
      'Content-Type': 'application/json'
    }
  })

  if (!response.ok) {
    const errorData = await response.json().catch(() => ({})) // Catch potential JSON parse errors
    // Create a structured error object including the status code
    const error = new Error(
      errorData?.error || `Failed to fetch user profile: ${response.statusText}`
    ) as any // Use 'any' to add custom properties
    error.response = {
      data: errorData,
      status: response.status // Include status code
    }
    throw error
  }

  const user: User = await response.json()
  return user
}

/**
 * Makes a POST request to the email verification endpoint.
 * Requires authentication.
 * @param token - The authentication token.
 * @param code - The 6-digit verification code.
 * @returns A promise that resolves with the success message.
 * @throws An error if the request fails or verification is unsuccessful.
 */
export async function verifyEmail(token: string | null, code: string): Promise<VerifyEmailResponse> {
  if (!process.env.EXPO_PUBLIC_GLOBAL__MAIN_API_URL) {
    throw new Error('API URL is not configured.')
  }
  if (!token) {
    throw new Error('Authentication token is required for email verification.')
  }
  if (!code || code.length !== 6) {
    throw new Error('A valid 6-digit verification code is required.')
  }

  const body: VerifyEmailRequest = { verification_code: code }

  const response = await fetch(`${process.env.EXPO_PUBLIC_GLOBAL__MAIN_API_URL}/auth/verify-email`, {
    method: 'POST',
    headers: {
      'Content-Type': 'application/json',
      Authorization: `Bearer ${token}`
    },
    body: JSON.stringify(body)
  })

  const data = await response.json()

  if (!response.ok) {
    const errorData = data as ApiErrorResponse
    const errorMessage = errorData?.error || `Email verification failed with status: ${response.status}`
    console.error('Email Verification API Error:', errorMessage, 'Status:', response.status)
    const error = new Error(errorMessage) as any
    error.response = {
      data: errorData,
      status: response.status
    }
    throw error
  }

  return data as VerifyEmailResponse
}

/**
 * Makes a POST request to resend the verification email.
 * Requires authentication.
 * @param token - The authentication token.
 * @returns A promise that resolves with the success message.
 * @throws An error if the request fails.
 */
export async function resendVerificationEmail(token: string | null): Promise<ResendVerificationResponse> {
  if (!process.env.EXPO_PUBLIC_GLOBAL__MAIN_API_URL) {
    throw new Error('API URL is not configured.')
  }
  if (!token) {
    throw new Error('Authentication token is required to resend verification email.')
  }

  const response = await fetch(`${process.env.EXPO_PUBLIC_GLOBAL__MAIN_API_URL}/auth/resend-verification`, {
    method: 'POST',
    headers: {
      'Content-Type': 'application/json', // Keep content-type even without body
      Authorization: `Bearer ${token}`
    }
    // No body needed for this request
  })

  const data = await response.json()

  if (!response.ok) {
    const errorData = data as ApiErrorResponse // Assume error structure is consistent
    const errorMessage = errorData?.error || `Resend verification email failed with status: ${response.status}`
    console.error('Resend Verification API Error:', errorMessage, 'Status:', response.status)
    const error = new Error(errorMessage) as any
    error.response = {
      data: errorData,
      status: response.status
    }
    throw error
  }

  return data as ResendVerificationResponse
}

// ==========================
// Presale Code API Calls
// ==========================

/**
 * Checks the validity and status of a presale code.
 */
export const checkPresaleCode = async (code: string, token: string | null): Promise<CheckPresaleCodeResponse> => {
  if (!process.env.EXPO_PUBLIC_GLOBAL__MAIN_API_URL) {
    throw new Error('API URL is not configured.')
  }

  if (!token) {
    // Return an error or throw if the token is missing, as it's required for this endpoint
    // This check might be redundant if the calling code ensures the token exists
    return { isValid: false, redeemed: false, message: 'Authentication token is missing.' }
  }

  try {
    const response = await fetch(`${process.env.EXPO_PUBLIC_GLOBAL__MAIN_API_URL}/wallet/check-presale-code`, {
      method: 'POST',
      headers: {
        'Content-Type': 'application/json',
        Authorization: `Bearer ${token}` // Add the Authorization header
      },
      body: JSON.stringify({ code })
    })

    const data = await response.json()

    if (!response.ok) {
      const errorData = data as ApiErrorResponse
      const errorMessage = errorData?.error || `Check presale code failed with status: ${response.status}`
      console.error('Check Presale Code API Error:', errorMessage, 'Status:', response.status)
      const error = new Error(errorMessage) as any
      error.response = {
        data: errorData,
        status: response.status
      }
      throw error
    }

    return data as CheckPresaleCodeResponse
  } catch (error: any) {
    console.error('Error checking presale code:', error.response?.data || error.message)
    const errorMessage = error.response?.data?.message || error.response?.data?.error || 'Failed to check code'
    return { isValid: false, redeemed: false, message: errorMessage }
  }
}

/**
 * Redeems a presale code.
 */
export const redeemPresaleCode = async (
  data: RedeemPresaleCodeRequest,
  token: string | null
): Promise<RedeemPresaleCodeResponse> => {
  if (!process.env.EXPO_PUBLIC_GLOBAL__MAIN_API_URL) {
    throw new Error('API URL is not configured.')
  }

  if (!token) {
    // Return an error or throw if the token is missing
    return { success: false, message: 'Authentication token is missing.' }
  }

  try {
<<<<<<< HEAD
    // Ensure the MAIN_API_URL does not end with a slash, and the path does not start with one for clean joining.
    const baseUrl = (process.env.EXPO_PUBLIC_GLOBAL__MAIN_API_URL || '').replace(/\/$/, ''); // Remove trailing slash if present
    const endpointPath = '/wallet/redeem-presale-code'; // Path without leading /api

    const response = await fetch(`${baseUrl}${endpointPath}`, {
=======
    const response = await fetch(`${process.env.EXPO_PUBLIC_GLOBAL__MAIN_API_URL}/wallet/redeem-presale-code`, {
>>>>>>> d11a7b66
      method: 'POST',
      headers: {
        'Content-Type': 'application/json',
        Authorization: `Bearer ${token}` // Add the Authorization header
      },
      body: JSON.stringify(data)
    })

    // Check if the response was successful BEFORE trying to parse JSON
    if (!response.ok) {
      let errorData: any = null
      let errorMessage = `Redeem presale code failed: ${response.status}`
      try {
        // Attempt to read the error response body as text first
        const errorText = await response.text()
        errorMessage = errorText || errorMessage // Use the server's message if available
        // Optionally, try to parse as JSON if text gives clues it might be JSON
        try {
            errorData = JSON.parse(errorText)
            errorMessage = errorData?.error || errorData?.message || errorMessage
        } catch (jsonError) {
            // If parsing text as JSON fails, stick with the text message
            console.warn('Could not parse error response as JSON, using text content.')
        }
      } catch (textError) {
        // If reading as text fails, use the status text
        errorMessage = response.statusText || errorMessage
        console.error('Could not read error response body as text.')
      }

      console.error('Redeem Presale Code API Error:', errorMessage, 'Status:', response.status)
      const error = new Error(errorMessage) as any
      error.response = { data: errorData, status: response.status }
      throw error // Throw the constructed error
    }

    // If response.ok is true, *then* parse the JSON body
    const responseData = await response.json()
    return responseData as RedeemPresaleCodeResponse

  } catch (error: any) {
    // Catch errors from fetch itself or the error thrown above
    console.error('Error redeeming presale code:', error.response?.data || error.message)
    const errorMessage = error.response?.data?.message || error.response?.data?.error || error.message || 'Failed to redeem code'
    return { success: false, message: errorMessage }
  }
}

/**
 * Makes a POST request to the sign transaction endpoint.
 * Requires authentication.
 * @param token - The authentication token.
 * @param password - The user's password for mnemonic decryption.
 * @param unsignedTransaction - The base64 encoded unsigned Solana transaction.
 * @returns A promise that resolves with the base64 encoded signed transaction.
 * @throws An error if the request fails.
 */
export async function signTransaction(
  token: string | null,
  password: string,
  unsignedTransaction: string
): Promise<SignTransactionResponse> {
  if (!process.env.EXPO_PUBLIC_GLOBAL__MAIN_API_URL) {
    throw new Error('API URL is not configured.')
  }
  if (!token) {
    throw new Error('Authentication required.')
  }
  if (!password || !unsignedTransaction) {
    throw new Error('Password and unsigned transaction are required.')
  }

  const requestBody: SignTransactionRequest = {
    password,
    unsignedTransaction
  }

  const response = await fetch(`${process.env.EXPO_PUBLIC_GLOBAL__MAIN_API_URL}/wallet/sign`, {
    method: 'POST',
    headers: {
      'Content-Type': 'application/json',
      Authorization: `Bearer ${token}`
    },
    body: JSON.stringify(requestBody)
  })

  const data = await response.json()

  if (!response.ok) {
    const errorData = data as ApiErrorResponse
    // Customize error message based on status if needed (e.g., 401 for bad password)
    let errorMessage = errorData?.error
    if (!errorMessage) {
      errorMessage = `Signing failed with status: ${response.status}`
    }
    if (response.status === 401) {
      errorMessage = 'Signing failed. Please check your password.' // More user-friendly for 401
    }

    console.error('Sign Transaction API Error:', errorMessage, 'Status:', response.status)
    const error = new Error(errorMessage) as any
    error.response = { data: errorData, status: response.status }
    throw error
  }

  return data as SignTransactionResponse
}

// --- Get Recovery Phrase ---
/**
 * Fetches the user's decrypted recovery phrase from the backend.
 * Requires the user's password for decryption.
 */
export const getRecoveryPhrase = async (
  data: GetRecoveryPhraseRequest,
  token: string | null
): Promise<GetRecoveryPhraseResponse> => {
  const apiUrl = process.env.EXPO_PUBLIC_GLOBAL__MAIN_API_URL
  if (!apiUrl) {
    console.error('API URL is not configured.')
    return { error: 'API URL is not configured.' }
  }
  if (!token) {
    console.error('Authentication token is missing.')
    return { error: 'Authentication token is missing.' }
  }

  try {
    const response = await fetch(`${apiUrl}/wallet/recovery-phrase`, {
      method: 'POST',
      headers: {
        'Content-Type': 'application/json',
        Authorization: `Bearer ${token}`
      },
      body: JSON.stringify(data)
    })

    const responseData = await response.json()

    if (!response.ok) {
      const errorData = responseData as ApiErrorResponse
      const errorMessage = errorData?.error || `Failed to fetch recovery phrase: ${response.status}`
      console.error('Get Recovery Phrase API Error:', errorMessage, 'Status:', response.status)
      return { error: errorMessage } // Return error message in the response object
    }

    // Ensure recoveryPhrase field exists in successful response
    if (typeof responseData.recoveryPhrase !== 'string') {
      console.error('Get Recovery Phrase API Error: Invalid response format, missing recoveryPhrase.')
      return { error: 'Invalid response format from server.' } 
    }

    return responseData as GetRecoveryPhraseResponse
  } catch (error: any) {
    console.error('Error fetching recovery phrase:', error.message)
    // Check for specific network error messages if needed
    const errorMessage = error.message || 'An unexpected error occurred while fetching the recovery phrase.'
    return { error: errorMessage }
  }
}

// --- SWAP FUNCTIONS ---

/**
 * Fetches a swap quote from the backend.
 * @param payload - The quote request details.
 * @param token - The user's auth token.
 * @returns A promise resolving to the quote response.
 */
export async function getSwapQuote(payload: GetQuoteRequest, token: string): Promise<GetQuoteResponse> {
  if (!process.env.EXPO_PUBLIC_GLOBAL__MAIN_API_URL) {
    throw new Error('API URL is not configured.')
  }

  // Ensure amount is a number before stringifying
  const numericPayload = { ...payload, amount: Number(payload.amount) };

  const response = await fetch(`${process.env.EXPO_PUBLIC_GLOBAL__MAIN_API_URL}/swap/quote`, {
    method: 'POST',
    headers: {
      'Content-Type': 'application/json',
      Authorization: `Bearer ${token}`
    },
    body: JSON.stringify(numericPayload) // Send payload with amount as number
  })

  const data = await response.json()

  if (!response.ok) {
    const errorData = data as ApiErrorResponse
    const errorMessage = errorData?.error || `Quote request failed: ${response.status}`
    const error = new Error(errorMessage) as any
    error.response = { data: errorData, status: response.status }
    throw error
  }

  return data as GetQuoteResponse
}

/**
 * Executes a swap transaction via the backend.
 * @param payload - The swap execution details (password and quote).
 * @param token - The user's auth token.
 * @param publicKey - The user's wallet public key.
 * @returns A promise resolving to the swap execution response (tx signature).
 */
export async function executeSwap(
  payload: ExecuteSwapRequest, 
  token: string,
  publicKey?: string
): Promise<ExecuteSwapResponseWithStatus> {
  if (!process.env.EXPO_PUBLIC_GLOBAL__MAIN_API_URL) {
    throw new Error('API URL is not configured.')
  }

  // Include the user's public key if provided
  const requestPayload = {
    ...payload,
    publicKey: publicKey || payload.publicKey
  };

  const response = await fetch(`${process.env.EXPO_PUBLIC_GLOBAL__MAIN_API_URL}/swap/execute`, {
    method: 'POST',
    headers: {
      'Content-Type': 'application/json',
      Authorization: `Bearer ${token}`
    },
    body: JSON.stringify(requestPayload)
  })

  const data = await response.json()

  // Check if the response is 202 (needs token accounts)
  if (response.status === 202 && data.status === 'needs_token_accounts') {
    console.log('Token accounts need to be created:', data)
    return data as CreateTokenAccountsResponse
  }

  if (!response.ok) {
    const errorData = data as ApiErrorResponse
    const errorMessage = errorData?.error || `Swap execution failed: ${response.status}`
    const error = new Error(errorMessage) as any
    error.response = { data: errorData, status: response.status }
    throw error
  }

  return data as ExecuteSwapResponseWithStatus
}

/**
 * Submits a signed token account creation transaction to the backend.
 * @param signedTransaction - The base64 encoded signed transaction.
 * @param password - The user's password.
 * @param token - The user's auth token.
 * @returns A promise resolving to the transaction submission response.
 */
export async function submitTokenAccountTransaction(
  signedTransaction: string,
  password: string,
  token: string
): Promise<SubmitTokenAccountsResponse> {
  if (!process.env.EXPO_PUBLIC_GLOBAL__MAIN_API_URL) {
    throw new Error('API URL is not configured.')
  }

  const payload: SubmitTokenAccountsRequest = {
    signedTransaction,
    password
  }

  const response = await fetch(`${process.env.EXPO_PUBLIC_GLOBAL__MAIN_API_URL}/swap/create-token-accounts`, {
    method: 'POST',
    headers: {
      'Content-Type': 'application/json',
      Authorization: `Bearer ${token}`
    },
    body: JSON.stringify(payload)
  })

  const data = await response.json()

  if (!response.ok) {
    const errorData = data as ApiErrorResponse
    const errorMessage = errorData?.error || `Token account creation failed: ${response.status}`
    const error = new Error(errorMessage) as any
    error.response = { data: errorData, status: response.status }
    throw error
  }

  return data as SubmitTokenAccountsResponse
}

// --- END SWAP FUNCTIONS ---<|MERGE_RESOLUTION|>--- conflicted
+++ resolved
@@ -138,14 +138,14 @@
 interface ExecuteSwapRequest {
   password: string
   quoteResponse: QuoteResponseV6
-  publicKey?: string  // Add optional public key for token account creation
+  publicKey?: string // Add optional public key for token account creation
 }
 
 // Type for create token account transaction response
 interface CreateTokenAccountsResponse {
   status: 'needs_token_accounts'
   createAccountTransaction: string // Base64 encoded unsigned transaction
-  missingAccounts: { mint: string, address: string }[]
+  missingAccounts: { mint: string; address: string }[]
   message: string
 }
 
@@ -167,7 +167,7 @@
   status: 'success' | 'needs_token_accounts'
   signature?: string
   createAccountTransaction?: string
-  missingAccounts?: { mint: string, address: string }[]
+  missingAccounts?: { mint: string; address: string }[]
   message?: string
 }
 
@@ -315,10 +315,7 @@
  * @returns A promise that resolves with the create wallet response (message and mnemonic).
  * @throws An error if the request fails.
  */
-export async function createWallet(
-  token: string | null,
-  password: string
-): Promise<CreateWalletResponse> {
+export async function createWallet(token: string | null, password: string): Promise<CreateWalletResponse> {
   if (!process.env.EXPO_PUBLIC_GLOBAL__MAIN_API_URL) {
     throw new Error('API URL is not configured.')
   }
@@ -379,9 +376,7 @@
   if (!response.ok) {
     const errorData = await response.json().catch(() => ({})) // Catch potential JSON parse errors
     // Create a structured error object including the status code
-    const error = new Error(
-      errorData?.error || `Failed to fetch user profile: ${response.statusText}`
-    ) as any // Use 'any' to add custom properties
+    const error = new Error(errorData?.error || `Failed to fetch user profile: ${response.statusText}`) as any // Use 'any' to add custom properties
     error.response = {
       data: errorData,
       status: response.status // Include status code
@@ -548,15 +543,11 @@
   }
 
   try {
-<<<<<<< HEAD
     // Ensure the MAIN_API_URL does not end with a slash, and the path does not start with one for clean joining.
-    const baseUrl = (process.env.EXPO_PUBLIC_GLOBAL__MAIN_API_URL || '').replace(/\/$/, ''); // Remove trailing slash if present
-    const endpointPath = '/wallet/redeem-presale-code'; // Path without leading /api
+    const baseUrl = (process.env.EXPO_PUBLIC_GLOBAL__MAIN_API_URL || '').replace(/\/$/, '') // Remove trailing slash if present
+    const endpointPath = '/wallet/redeem-presale-code' // Path without leading /api
 
     const response = await fetch(`${baseUrl}${endpointPath}`, {
-=======
-    const response = await fetch(`${process.env.EXPO_PUBLIC_GLOBAL__MAIN_API_URL}/wallet/redeem-presale-code`, {
->>>>>>> d11a7b66
       method: 'POST',
       headers: {
         'Content-Type': 'application/json',
@@ -575,11 +566,11 @@
         errorMessage = errorText || errorMessage // Use the server's message if available
         // Optionally, try to parse as JSON if text gives clues it might be JSON
         try {
-            errorData = JSON.parse(errorText)
-            errorMessage = errorData?.error || errorData?.message || errorMessage
+          errorData = JSON.parse(errorText)
+          errorMessage = errorData?.error || errorData?.message || errorMessage
         } catch (jsonError) {
-            // If parsing text as JSON fails, stick with the text message
-            console.warn('Could not parse error response as JSON, using text content.')
+          // If parsing text as JSON fails, stick with the text message
+          console.warn('Could not parse error response as JSON, using text content.')
         }
       } catch (textError) {
         // If reading as text fails, use the status text
@@ -596,11 +587,11 @@
     // If response.ok is true, *then* parse the JSON body
     const responseData = await response.json()
     return responseData as RedeemPresaleCodeResponse
-
   } catch (error: any) {
     // Catch errors from fetch itself or the error thrown above
     console.error('Error redeeming presale code:', error.response?.data || error.message)
-    const errorMessage = error.response?.data?.message || error.response?.data?.error || error.message || 'Failed to redeem code'
+    const errorMessage =
+      error.response?.data?.message || error.response?.data?.error || error.message || 'Failed to redeem code'
     return { success: false, message: errorMessage }
   }
 }
@@ -706,7 +697,7 @@
     // Ensure recoveryPhrase field exists in successful response
     if (typeof responseData.recoveryPhrase !== 'string') {
       console.error('Get Recovery Phrase API Error: Invalid response format, missing recoveryPhrase.')
-      return { error: 'Invalid response format from server.' } 
+      return { error: 'Invalid response format from server.' }
     }
 
     return responseData as GetRecoveryPhraseResponse
@@ -732,7 +723,7 @@
   }
 
   // Ensure amount is a number before stringifying
-  const numericPayload = { ...payload, amount: Number(payload.amount) };
+  const numericPayload = { ...payload, amount: Number(payload.amount) }
 
   const response = await fetch(`${process.env.EXPO_PUBLIC_GLOBAL__MAIN_API_URL}/swap/quote`, {
     method: 'POST',
@@ -764,7 +755,7 @@
  * @returns A promise resolving to the swap execution response (tx signature).
  */
 export async function executeSwap(
-  payload: ExecuteSwapRequest, 
+  payload: ExecuteSwapRequest,
   token: string,
   publicKey?: string
 ): Promise<ExecuteSwapResponseWithStatus> {
@@ -776,7 +767,7 @@
   const requestPayload = {
     ...payload,
     publicKey: publicKey || payload.publicKey
-  };
+  }
 
   const response = await fetch(`${process.env.EXPO_PUBLIC_GLOBAL__MAIN_API_URL}/swap/execute`, {
     method: 'POST',
